--- conflicted
+++ resolved
@@ -1,4 +1,6 @@
 from contextlib import contextmanager
+from dataclasses import dataclass
+from typing import Optional, Any, Dict
 
 import google.auth
 import google.api_core
@@ -13,42 +15,10 @@
 
 from hologram.helpers import StrEnum
 
-<<<<<<< HEAD
-from dataclasses import dataclass
-from typing import Optional, Any, Dict
-=======
-BIGQUERY_CREDENTIALS_CONTRACT = {
-    'type': 'object',
-    'additionalProperties': False,
-    'properties': {
-        'method': {
-            'enum': ['oauth', 'service-account', 'service-account-json'],
-        },
-        'database': {
-            'type': 'string',
-        },
-        'schema': {
-            'type': 'string',
-        },
-        'keyfile': {
-            'type': 'string',
-        },
-        'keyfile_json': {
-            'type': 'object',
-        },
-        'timeout_seconds': {
-            'type': 'integer',
-        },
-        'location': {
-            'type': 'string',
-        },
-        'priority': {
-            'enum': ['interactive', 'batch'],
-        },
-    },
-    'required': ['method', 'database', 'schema'],
-}
->>>>>>> f73d5615
+
+class Priority(StrEnum):
+    Interactive = 'interactive'
+    Batch = 'batch'
 
 
 class BigQueryConnectionMethod(StrEnum):
@@ -64,6 +34,7 @@
     keyfile_json: Optional[Dict[str, Any]] = None
     timeout_seconds: Optional[int] = 300
     location: Optional[str] = None
+    priority: Optional[Priority] = None
     _ALIASES = {
         'project': 'database',
         'dataset': 'schema',
@@ -213,8 +184,8 @@
         job_config = google.cloud.bigquery.QueryJobConfig()
         job_config.use_legacy_sql = False
 
-        priority = conn.credentials.get('priority', 'interactive')
-        if priority == "batch":
+        priority = conn.credentials.priority
+        if priority == Priority.Batch:
             job_config.priority = google.cloud.bigquery.QueryPriority.BATCH
         else:
             job_config.priority = \
