--- conflicted
+++ resolved
@@ -169,7 +169,6 @@
         dbt.exceptions.raise_compiler_error(node, str(e))
 
 
-<<<<<<< HEAD
 def get_rendered(string, ctx, node=None,
                  capture_macros=False,
                  execute_statements=False):
@@ -177,12 +176,7 @@
                             capture_macros=capture_macros,
                             execute_statements=execute_statements)
     return render_template(template, ctx, node)
-=======
-def get_rendered(string, ctx, node=None, capture_macros=False):
-    template = get_template(string, ctx, node, capture_macros)
-    return render_template(template, ctx, node)
 
 
 def undefined_error(msg):
-    raise jinja2.exceptions.UndefinedError(msg)
->>>>>>> 08b2d778
+    raise jinja2.exceptions.UndefinedError(msg)